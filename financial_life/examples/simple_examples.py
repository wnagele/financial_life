--- conflicted
+++ resolved
@@ -37,15 +37,9 @@
     show()
 
     # print reports summarized in years
-<<<<<<< HEAD
     print(account.report.yearly().as_df())
     print(loan.report.yearly().as_df())
-    
-=======
-    print(account.report.yearly())
-    print(loan.report.yearly())
 
->>>>>>> 37828c86
     # analyze data
     print("Interests on bank account: %.2f" % sum(account.report.yearly().interest))
     print("Interests on loan account: %.2f" % sum(loan.report.yearly().interest))
@@ -75,15 +69,9 @@
     simulation.plt_summary()
 
     # print reports summarized in years
-<<<<<<< HEAD
     print(account.report.yearly().as_df())
     print(loan.report.yearly().as_df())
     
-=======
-    print(account.report.yearly())
-    print(loan.report.yearly())
-
->>>>>>> 37828c86
     # analyze data
     print("Bank account: %.2f" % (account.account + savings.account))
 
@@ -144,4 +132,4 @@
     print(loan.report)
 
 if __name__ == '__main__':
-    example1()+    example1()
